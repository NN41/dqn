# import ctypes

# # Flags to tell Windows “we’re in a long-running, system-required activity”
# ES_CONTINUOUS       = 0x80000000
# ES_SYSTEM_REQUIRED  = 0x00000001

# # Prevent sleep
# ctypes.windll.kernel32.SetThreadExecutionState(
#     ES_CONTINUOUS | ES_SYSTEM_REQUIRED
# )

# import traceback, sys
# log_file = open("train.log", "a", buffering=1)

# import faulthandler, sys
# faulthandler.enable(file=sys.stderr, all_threads=True)

import gymnasium as gym
import ale_py
import numpy as np
import os
import random
import time

import torch
import torch.nn as nn
from torchvision.transforms import v2
from torch.utils.tensorboard import SummaryWriter

from src.utils import ReplayBuffer, FrameBuffer
from src.networks import QNetwork
from src.evaluator import Evaluator
from src.config import Config
from src.environment import EnvironmentManager
from src.agent import Agent
from src.checkpoint_manager import CheckpointManager

# ale_py.register_v5_envs()
gym.register_envs(ale_py)

config = Config(
    num_test_frames=5,
    num_samples_per_epoch=100,
    num_epochs=10
)

device = config.device
print(f"Using {device} device")

def set_seed(seed: int):
    """Sets the random seed for reproducility of experiments."""
    os.environ["PYTHONHASHSEED"] = str(seed)
    random.seed(seed)
    np.random.seed(seed)
    torch.manual_seed(seed)
    if torch.cuda.is_available():
        torch.cuda.manual_seed(seed)
        torch.cuda.manual_seed_all(seed)
    # torch.use_deterministic_algorithms(True)
    # torch.backends.cudnn.deterministic = True
    # torch.backends.cudnn.benchmark = False

set_seed(config.seed)

env_mgr = EnvironmentManager("ALE/Pong-v5", config.seed)
obs, info = env_mgr._obs, env_mgr._info

transforms = v2.Compose([
            v2.Grayscale(),
            v2.ToDtype(torch.float32, scale=True),
            v2.Resize(size=(84,84)),
        ])


save_dir = config.save_dir
checkpoint_manager = CheckpointManager(save_dir)

capacity = config.capacity
num_samples_per_epoch = config.num_samples_per_epoch
num_epochs = config.num_epochs
num_samples = config.num_samples
update_interval = config.update_interval
checkpoint_interval = config.checkpoint_interval
target_network_sync_interval = config.target_network_sync_interval
use_target_network = config.use_target_network

eps_start = config.eps_start
eps_end = config.eps_end
anneal_length = config.anneal_length


gamma = config.gamma
num_frames_in_stack = config.num_frames_in_stack
minibatch_size = config.minibatch_size
num_test_frames = config.num_test_frames

replay_memory = ReplayBuffer(capacity) 
frame_history = FrameBuffer(num_frames_in_stack, device, transforms)
agent = Agent(config, env_mgr.num_actions, device)
evaluator = Evaluator(num_test_frames, transforms, device)
# q_network = QNetwork(env_mgr.num_actions).to(device)
# q_network_target = QNetwork(env_mgr.num_actions).to(device) if use_target_network else q_network
# loss = nn.MSELoss()
# optimizer = torch.optim.Adam(q_network.parameters(), lr=config.learning_rate)
writer = SummaryWriter()

ep_lengths = []
ep_rewards = []
ep_durations = []

print(f"Generating frame test set...")
evaluator.build_test_set(gym.make("ALE/Pong-v5"), config.seed)
# avg_max_qs = []

# check_list = []
# check_updates = []

ep_length = 0
ep_reward = 0
t0_seconds = time.time()
total_reward_between_updates = 0
total_loss_between_updates = 0
min_loss_between_updates = +1e9
max_loss_between_updates = -1e9
samples_between_updates = 0
t0_update = time.time()
# all_batch_losses = []
state_representation = None

ckpt = checkpoint_manager.load()
if ckpt is not None:
    start_step = ckpt["step"]
    agent.eps_curr = ckpt["eps_curr"]
    agent.online_net.load_state_dict(ckpt["model_state"])
    agent.target_net.load_state_dict(ckpt["target_model_state"])
    agent.optimizer.load_state_dict(ckpt["optim_state"])
    print(f"Resuming from step {start_step}, ε={agent.eps_curr:.3f}")
else:
    start_step = 0
    agent.eps_curr = agent.eps_start
    print("No checkpoint found; starting from scratch")

# try:
for step in range(start_step, num_samples):

    if (step + 1) % target_network_sync_interval == 0:
        agent.sync_target()

    # check if we have enough frames, and if so, preprocess
    enough_frames_in_history = len(frame_history) == num_frames_in_stack
    if enough_frames_in_history:
        state_representation = frame_history.preprocess()

    # # select epsilon-greedy action
    # choose_greedy_action = np.random.rand() >= eps_curr
    # if enough_frames_in_history and choose_greedy_action:
    #     with torch.no_grad():
    #         q_network.eval()
    #         q_values = q_network(state_representation)
    #     action = torch.argmax(q_values).item()
    # else:
    #     action = int(env_mgr.env.action_space.sample())
    # # check_list.append((enough_frames_in_history, choose_greedy_action, action))
    action = agent.act(state_representation, enough_frames_in_history)

    # act in environment
    obs, reward, terminated, truncated, info = env_mgr.env.step(action)
    
    # process results of action
    done = terminated or truncated
    frame_history.append(obs) # this gives s_t+1
    if enough_frames_in_history:
        state_representation_next = frame_history.preprocess()
        transition = {
            "state_representation": state_representation.detach().to("cpu"), # storing on the cpu to avoid OOM issues on the gpu
            "action": action,
            "reward": reward,
            "state_representation_next": state_representation_next.detach().to("cpu"), # storing on the cpu to avoid OOM issues on the gpu
            "is_terminal_state": done
        }
        replay_memory.append(transition)

    if len(replay_memory) >= config.minibatch_size:

        batch = replay_memory.sample(config.minibatch_size)
        loss_value = agent.learn(batch)
        total_loss_between_updates += loss_value * config.minibatch_size
        samples_between_updates += config.minibatch_size

        # batch_phi = []
        # batch_phi_next = []
        # batch_action_indices = []
        # batch_reward = []
        # batch_done = []

        # for sample in batch:
        #     batch_phi.append(sample["state_representation"])
        #     batch_phi_next.append(sample["state_representation_next"])
        #     batch_action_indices.append(sample["action"])
        #     batch_reward.append(sample["reward"])
        #     batch_done.append(sample["is_terminal_state"])

        # batch_phi = torch.stack(batch_phi).to(device)
        # batch_phi_next = torch.stack(batch_phi_next).to(device)
        # batch_action_indices = torch.tensor(batch_action_indices).to(device)
        # batch_reward = torch.tensor(batch_reward).to(device)
        # batch_done = torch.tensor(batch_done).to(device)

        # q_network_target.eval()
        # with torch.no_grad():
        #     q_values_next = q_network_target(batch_phi_next)
        # max_q_values_next = torch.max(q_values_next, dim=-1).values

        # batch_targets = batch_reward + gamma * max_q_values_next * (~batch_done)

        # q_network.train()
        # rows = torch.arange(minibatch_size).to(device)
        # cols = batch_action_indices
        # batch_q_values = q_network(batch_phi)[rows, cols]

        # batch_loss = loss(batch_q_values, batch_targets)

        # optimizer.zero_grad()
        # batch_loss.backward()
        # optimizer.step()
        
        # total_loss_between_updates += batch_loss.item() * minibatch_size
        # samples_between_updates += minibatch_size
    
    ep_reward += reward
    total_reward_between_updates += reward
    ep_length += 1
    agent.eps_curr = max(
        eps_end,
        agent.eps_curr - (eps_start - eps_end) / anneal_length,
    )

    if (step+1) % update_interval == 0:
        avg_loss_between_updates = total_loss_between_updates / samples_between_updates
<<<<<<< HEAD
        avg_max_q = evaluator.compute_avg_max_q(agent)
=======
        avg_max_q = compute_avg_max_q(frame_test_set, agent.online_net)
>>>>>>> b69c67ef
        update_duration = time.time() - t0_update

        print(f"Step {step+1} / {num_samples} | Avg loss since last update: {avg_loss_between_updates:.8f}")
        print(f"\tAvg max_q: {avg_max_q:.8f}")

        writer.add_scalar("Update_Metrics/Avg_Loss", avg_loss_between_updates, step)
        writer.add_scalar("Update_Metrics/Avg_Max_Q", avg_max_q, step)
        writer.add_scalar("Update_Metrics/Total_Reward", total_reward_between_updates, step)
        writer.add_scalar("Update_Metrics/Duration_Min", update_duration / 60, step)
        
        total_loss_between_updates = 0
        min_loss_between_updates = +1e9
        max_loss_between_updates = -1e9
        samples_between_updates = 0
        total_reward_between_updates = 0
        t0_update = time.time()

    if (step + 1) % checkpoint_interval == 0:
        print(f"\tSaving Model...")
        checkpoint_manager.save(step + 1, agent, agent.optimizer)
        print(f"Saved checkpoint at step {step+1}")

    if done:
        
        t1_seconds = time.time()
        ep_duration = t1_seconds - t0_seconds
        
        ep_lengths.append(ep_length)
        ep_rewards.append(ep_reward)
        ep_durations.append(ep_duration)

        episode = len(ep_lengths)
        print(f"\tEpisode {episode} finished! | Length {ep_length} | Reward {ep_reward} | Duration {ep_duration:.0f} seconds")

        writer.add_scalar("Episode_Metrics/Duration_Sec", ep_duration, episode)
        writer.add_scalar("Episode_Metrics/Length", ep_length, episode)
        writer.add_scalar("Episode_Metrics/Reward", ep_reward, episode)

        ep_length = 0
        ep_reward = 0
        t0_seconds = time.time()

        frame_history.clear()
        obs, info = env_mgr.env.reset()env_mgr.env.close()<|MERGE_RESOLUTION|>--- conflicted
+++ resolved
@@ -237,11 +237,7 @@
 
     if (step+1) % update_interval == 0:
         avg_loss_between_updates = total_loss_between_updates / samples_between_updates
-<<<<<<< HEAD
         avg_max_q = evaluator.compute_avg_max_q(agent)
-=======
-        avg_max_q = compute_avg_max_q(frame_test_set, agent.online_net)
->>>>>>> b69c67ef
         update_duration = time.time() - t0_update
 
         print(f"Step {step+1} / {num_samples} | Avg loss since last update: {avg_loss_between_updates:.8f}")
