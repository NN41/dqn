--- conflicted
+++ resolved
@@ -15,413 +15,6 @@
 from src.checkpoint_manager import CheckpointManager
 from src.logger import Logger
 
-<<<<<<< HEAD
-UpdateInfo = tuple[list[float], list[int]] # Alias used for type hinting of output in some functions
-
-device = 'cuda' if torch.cuda.is_available() else 'cpu'
-
-class PGTrainer:
-    """
-    Manages the training of the Agent class, while recording metrics regarding the training process.
-    Can render episodes for visualization.    
-    """
-
-    def __init__(self, env: gym.Env, agent: Agent, config: Config):
-        """
-        Initializes the Trainer using a configuration.
-
-        Args:
-            env (gym.Env): The environment the Agent will act in and receive rewards from.
-            agent (Agent): The agent that will try to maximize expected returns through RL.
-            config (Config): A config dataclass containing all hyperparameters for the training process,
-                             including for logging, rendering and experimentation.
-        """
-        self.agent = agent
-        self.config = config
-        self.env = env
-        self.writer = SummaryWriter(config.log_dir) # Instantiate a writer for visualization in Tensorboard
-
-    def train(self):
-        """
-        Main training loop of the policy network, performing update steps
-        for a certain number of epochs. Manages logging, rendering, the env and the writer.
-        """
-        for epoch in range(self.config.num_epochs_policy_network):
-            print(f"(Policy Net) Epoch {epoch+1} / {self.config.num_epochs_policy_network}:")
-
-            # Train one epoch and log metrics related to training and network parameters
-            metrics_to_log = self._train_one_epoch()
-            self._log_metrics(metrics_to_log, epoch)
-
-            # Visualize an episode
-            if (epoch+1) % self.config.render_every_n_epochs == 0:
-                print(f"\tVisualizing episode...")
-                self._render_episode()
-
-            avg_batch_return = metrics_to_log['Metrics/Avg_Episode_Return']
-            avg_batch_length = metrics_to_log['Metrics/Avg_Episode_Length']
-            print(f"\tAvg return: {avg_batch_return:.1f} | Avg length: {avg_batch_length:.1f}")
-
-        # Properly close the writer and the environment
-        self.writer.flush()
-        self.writer.close()
-        self.env.close()    
-    
-    def _train_one_epoch(self) -> dict:
-        """
-        Performs a single update step for the policy network
-        after collecting a fresh batch of training data.
-
-        Returns:
-            dict: A dictionary containing training metrics to be visualized in TensorBoard.
-        """
-        # simulate multiple episodes to collect batch training data
-        batch, metrics_to_log = self._collect_batch()
-        
-        # compute loss and update network policy
-        print(f"\tUpdating policy...")
-        batch_loss = self._compute_policy_loss(batch)
-        self.agent.update_policy_network(batch_loss)
-
-        if self.config.weight_kind in ['gae', 'td', 'dfrb']:
-            print(f"\tTraining value function...")
-            train_dataloader, test_dataloader = create_dataloaders_for_value_network(batch['obs'], batch['disc_fut_returns'])
-            self.agent.reset_value_optimizer()
-            test_loss_info, train_loss_info = train_value_network(self.agent.value_network, nn.MSELoss(), self.agent.value_optimizer, train_dataloader, test_dataloader, self.config.num_epochs_value_network, n_updates=-1)
-
-        return metrics_to_log
-
-    def _collect_batch(self) -> tuple[dict[str, list], dict]:
-        """
-        Collect a batch of training data by simulating a certain number of episodes.
-        Also computes the weights corresponding to the policy's log-probabilities
-        based on various methods.
-
-        Returns:
-            tuple[dict[str, list], dict]: A tuple containing:
-                - dict[str, list]: A dictionary containing the necessary data to estimate the policy gradient over that batch.
-                - dict: A dictionary containing training metrics to be visualized in TensorBoard.
-        """
-
-        # Set up variables for the GAEs (Generalized Advantage Estimators)
-        gamma_gae = self.config.gamma_gae # Standard discounting factor
-        lambda_gae = self.config.lambda_gae
-        value_network = self.agent.value_network
-
-        # Reset batch data
-        batch_returns = [] # Full returns of trajectories
-        batch_lengths = [] # Trajectory lengths
-        batch_full_returns = [] # Full returns of trajectories, used for the weight calculation
-        batch_fut_returns = [] # Future returns (rewards-to-go) at each step in the trajectory
-        batch_disc_fut_returns = [] # Discounted future returns (rewards-to-go) at each step in the trajectory
-        batch_gaes = [] # GAEs (Generalized Advantage Estimators) at each step in the trajectory
-        batch_td_errors = [] # TD(1) Errors (one-step Time Difference Errors) at each step in the trajectory
-        batch_dfr_baseline = [] # Discounted Future Returns minus Value Function Baseline at each step in the trajectory
-        batch_obs = [] # States/observations
-        batch_lprobs = [] # Log-probabilities of policy network 
-
-        print(f"\tSimulating {self.config.num_episodes} episodes...")
-        for ep in range(self.config.num_episodes):
-
-            # Simulated episode and collect episode data
-            episode_data = self._run_episode()
-            ep_rewards = episode_data['rewards']
-            ep_obs = episode_data['observations']
-            ep_lprobs = episode_data['log_probs']
-
-            # Compute episode statistics
-            ep_return = sum(ep_rewards)
-            ep_length = len(ep_rewards)
-            ep_full_returns = [ep_return] * ep_length
-            ep_fut_returns = compute_discounted_future_returns(ep_rewards, 1)
-            ep_disc_fut_returns = compute_discounted_future_returns(ep_rewards, gamma_gae)
-            ep_gaes = compute_gaes(ep_obs, ep_rewards, gamma_gae, lambda_gae, value_network, set_to_zero=False)
-            ep_td_errors = compute_gaes(ep_obs, ep_rewards, gamma_gae, 0, value_network, set_to_zero=False)
-            ep_dfr_baseline = compute_gaes(ep_obs, ep_rewards, gamma_gae, 1, value_network, set_to_zero=False)
-            # value_network.eval()
-            # with torch.no_grad():
-            #     ep_vals = value_network(torch.tensor(ep_obs, dtype=torch.float32).to(device)).squeeze().cpu().numpy().tolist()
-            #     ep_vals[-1] = 0 # Value of being in the last (terminated) state is 0. This is ensures that GAEs with lambda = 1 indeed match disc future returns minus value baseline
-
-            batch_returns.append(ep_return)
-            batch_lengths.append(ep_length)
-            batch_full_returns += ep_full_returns
-            batch_fut_returns += ep_fut_returns
-            batch_disc_fut_returns += ep_disc_fut_returns
-            batch_gaes += ep_gaes
-            batch_td_errors += ep_td_errors
-            batch_dfr_baseline += ep_dfr_baseline
-            batch_obs += ep_obs
-            batch_lprobs += ep_lprobs
-
-        # Compute the weights corresponding to the log-probs of each observation-action pair
-        weight_kind = self.config.weight_kind
-        if weight_kind in ['r']:
-            batch_weights = batch_full_returns
-        elif weight_kind in ['fr']:
-            batch_weights = batch_fut_returns
-        elif weight_kind in ['dfr']:
-            batch_weights = batch_disc_fut_returns
-        elif weight_kind in ['gae']:
-            batch_weights = batch_gaes
-        elif weight_kind in ['td']:
-            batch_weights = batch_td_errors
-        elif weight_kind in ['dfrb']:
-            batch_weights = batch_dfr_baseline
-
-        # Store metrics for TensorBoard
-        metrics_to_log = {
-            'Distributions/Episode_Returns': np.array(batch_returns),
-            'Metrics/Avg_Episode_Return': np.mean(batch_returns),
-            'Metrics/Avg_Episode_Length': np.mean(batch_lengths),
-            'Weight_Variances/Full_Returns': float(np.var(batch_full_returns)),
-            'Weight_Variances/Future_Returns': float(np.var(batch_fut_returns)),
-            'Weight_Variances/Disc_Future_Returns': float(np.var(batch_disc_fut_returns)),
-            'Weight_Variances/GAEs': float(np.var(batch_gaes)),
-            'Weight_Variances/TD_Errors': float(np.var(batch_td_errors)),
-            'Weight_Variances/DFR_Baseline': float(np.var(batch_dfr_baseline)),
-        }
-
-        # Store batch data for computing the batch loss
-        batch_data = {
-            'obs': batch_obs,
-            'lprobs': batch_lprobs,
-            'disc_fut_returns': batch_disc_fut_returns,
-            'weights': batch_weights
-        }
-
-        return batch_data, metrics_to_log
-    
-    def _run_episode(self) -> dict[str, list]:
-        """
-        Simulate a single episode by sampling from a stochastic policy.
-        Returns a dict containing episode data necessary for estimating the policy gradient.
-        """
-        # Set up variables
-        episode_data = {
-            'rewards': [],
-            'observations': [],
-            'log_probs': []
-        }
-        episode_done = False
-        observation, info = self.env.reset(seed=self.config.seed)
-
-        while not episode_done:
-
-            # Sample action from agent, act in environment and determine if epsisode is over
-            action, log_prob = self.agent.select_action(observation)
-            observation, reward, terminated, truncated, info = self.env.step(action)
-            episode_done = terminated or truncated
-
-            # Log data
-            episode_data['rewards'].append(reward)
-            episode_data['observations'].append(observation.tolist())
-            episode_data['log_probs'].append(log_prob)
-
-        return episode_data
-
-    def _compute_policy_loss(self, batch: dict[str, list]) -> torch.Tensor:
-        """Compute batch loss for updating policy network. Returns a tensor representing the loss."""
-        policy_gradient_terms = [lp * w for lp, w in zip(batch['lprobs'], batch['weights'])]
-        if self.config.avg_kind == 'a': # take sample mean over all state-action pairs
-            loss = -sum(policy_gradient_terms) / len(policy_gradient_terms)
-        elif self.config.avg_kind == 't': # take sample mean only wrt the number of trajectories
-            loss = -sum(policy_gradient_terms) / self.config.num_episodes
-        return loss
-
-    def _log_metrics(self, metrics: dict, epoch: int):
-        """Log all metrics from the training process to TensorBoard."""
-        # Log metrics from the batch data collection
-        for key, value in metrics.items():
-            if isinstance(value, np.ndarray):
-                self.writer.add_histogram(key, value, epoch)
-            else:
-                self.writer.add_scalar(key, value, epoch)
- 
-        # Log network parameters periodically
-        if epoch % self.config.log_params_every_n_epochs == 0:
-            print(f"\tLogging network params info...")
-            for name, param in self.agent.policy_network.named_parameters():
-                self.writer.add_histogram(f'Policy_Param_Values/{name}', param.data, epoch)
-                self.writer.add_scalar(f'Policy_Param_Values_Norm/{name}', param.data.norm().item(), epoch)
-                if param.grad is not None:
-                    self.writer.add_histogram(f'Policy_Param_Grads/{name}', param.grad, epoch)
-                    self.writer.add_scalar(f'Policy_Param_Grads_Norm/{name}', param.grad.norm().item(), epoch)
-            for name, param in self.agent.value_network.named_parameters():
-                self.writer.add_histogram(f'Value_Param_Values/{name}', param.data, epoch)
-                self.writer.add_scalar(f'Value_Param_Values_Norm/{name}', param.data.norm().item(), epoch)
-                if param.grad is not None:
-                    self.writer.add_histogram(f'Value_Param_Grads/{name}', param.grad, epoch)
-                    self.writer.add_scalar(f'Value_Param_Grads_Norm/{name}', param.grad.norm().item(), epoch)
-
-    def _render_episode(self):
-        """Visualize a single episode."""
-        render_env = gym.make(self.config.env_name, render_mode='human')
-        obs, info = render_env.reset()
-        done = False
-        while not done:
-            act, lprob = self.agent.select_action(obs, inference_mode=True)
-            obs, rew, term, trunc, info = render_env.step(act)
-            done = term or trunc
-        render_env.close()
-
-def create_dataloaders_for_value_network(
-    batch_observations: list[list[float]],
-    batch_future_returns: list[float],
-) -> tuple[DataLoader, DataLoader]:
-    """Create train and test dataloaders for training a value function network.
-
-    Args:
-        batch_observations (list[list[float]]): List of observations from training episodes.
-        batch_future_returns (list[float]): Returns associated with each observation.
-
-    Returns:
-        tuple[DataLoader, DataLoader]: Train and test dataloaders.
-    """
-    X = torch.tensor(batch_observations, dtype=torch.float32)
-    y = torch.tensor(batch_future_returns, dtype=torch.float32)
-    full_dataset = TensorDataset(X, y)
-    train_dataset, test_dataset = random_split(full_dataset, [0.8, 0.2]) # 80/20 train/test split
-    train_dataloader = DataLoader(train_dataset, batch_size=64, shuffle=True)
-    test_dataloader = DataLoader(test_dataset, batch_size=64, shuffle=False)
-    return train_dataloader, test_dataloader
-
-def test(model: nn.Module, loss: nn.Module, test_dataloader: DataLoader) -> float:
-    """Compute the loss of the value function network on the test set.
-
-    Args:
-        model (nn.Module): Network to evaluate.
-        loss (nn.Module): Loss function used for evaluation.
-        test_dataloader (DataLoader): Dataloader providing the test samples.
-
-    Returns:
-        float: Average test loss.
-    """
-    loss_total = 0
-    n_samples = 0
-    model.eval()
-    with torch.no_grad():
-        for X, y in test_dataloader:
-            X, y = X.to(device), y.to(device)
-            y_pred = model(X).squeeze()
-            n_samples += len(y)
-            loss_total += loss(y_pred, y).item() * len(y)
-    avg_loss = loss_total / n_samples
-    return avg_loss
-
-def train(model: nn.Module, loss: nn.Module, optimizer: torch.optim.Optimizer, train_dataloader: DataLoader, n_updates: int = 0) -> tuple[float, UpdateInfo]:
-    """
-    Trains the value function network for a single epoch by passing over the train set once in batches.
-    
-    Args:
-        model (nn.Module): The network to be trained.
-        loss (nn.Module): The objective function to be minimized through gradient descent.
-        optimizer (torch.optim.Optimizer): Optimizer to take the gradient descent step.
-        train_dataloader (DataLoader): The train data, passed to the optimization algorithm in batches.
-        n_updates (int): The number of progress updates about the training process during a single training epoch.
-                         N means N updates (evenly spaced out), -1 means update at every batch. Default is 0 updates.
-
-    Returns:
-        tuple[float, UpdateInfo]: A tuple containing:
-            - float: The average train loss of the network over the train data.
-            - UpdateInfo: A tuple with a list of average test losses between updates and a list of the batch indices for each update.
-    """
-
-    # Set up variables
-    n_batches = len(train_dataloader)
-    total_loss_update = 0
-    total_loss = 0
-    n_samples_update = 0
-    n_samples = 0
-    avg_loss_updates = []
-
-    # Determine batch indices for evenly-spaced progress updates
-    if n_updates == -1:
-        n_updates = n_batches
-    update_batches = np.linspace(-1, n_batches-1, min(n_batches,n_updates)+1, dtype=int)[1:] # roughly evenly spaced out updates 
-
-    model.train()
-    for batch, (X, y) in enumerate(train_dataloader):
-        X, y = X.to(device), y.to(device)
-
-        # forward pass
-        y_pred = model(X).squeeze()
-        batch_loss = loss(y_pred, y)
-
-        # backward pass
-        optimizer.zero_grad()
-        batch_loss.backward()
-        # nn.utils.clip_grad_norm_(model.parameters(), 3) # uncomment if you need gradient clipping
-        optimizer.step()
-
-        # update the total train loss
-        n_samples += len(y)
-        total_loss += batch_loss.item() * len(y)
-
-        # update the total train loss in between two updates and potentially print information
-        n_samples_update += len(y)
-        total_loss_update += batch_loss.item() * len(y)
-        if batch in update_batches:
-            avg_loss_update = total_loss_update / n_samples_update
-            avg_loss_updates.append(avg_loss_update)
-            print(f"\t{batch+1} / {n_batches} | avg train loss {avg_loss_update:.5f}")
-            n_samples_update = 0
-            total_loss_update = 0
-    
-    avg_loss = total_loss / n_samples
-    return avg_loss, (avg_loss_updates, update_batches.tolist())
-
-def train_value_network(model: nn.Module, loss: nn.Module, optimizer: torch.optim.Optimizer, train_dataloader: DataLoader, test_dataloader: DataLoader, n_epochs: int, n_updates: int = 0) -> tuple[UpdateInfo, UpdateInfo]:
-    """
-    Performs a complete training loop for the value function network, training it for a given number of epochs
-    on the train data and testing it on the test data, while outputting information about the training process. 
-
-    Args:
-        model (nn.Module): The network to be trained.
-        loss (nn.Module): The objective function to be minimized through gradient descent.
-        optimizer (torch.optim.Optimizer): Optimizer to take the gradient descent step.
-        train_dataloader (DataLoader): The train data, passed to the optimization algorithm in batches.
-        test_dataloader (DataLoader): The test data, to be used for computing the test error.
-        n_epochs (int): The total number of times we pass over the training data to train the network.
-        n_updates (int): The number of progress updates about the training process during a complete training run.
-                         N means N updates (evenly spaced out across epochs), -1 means update at every epoch. Default is 0 updates.
-
-    Returns:
-        tuple[UpdateInfo, UpdateInfo]: A tuple containing:
-            - UpdateInfo: A tuple with a list of average test losses between updates and a list of the epoch indices for each update.
-            - UpdateInfo: A tuple with a list of average train losses between updates and a list of the epoch indices for each update.
-    """
-
-    # Set up variables
-    test_losses = []
-    train_losses = []
-
-    # Compute test error before training starts.
-    if n_updates != 0:
-        test_loss = test(model, loss, test_dataloader)
-        print(f"\t\t(Value Net) Epoch {0} / {n_epochs} | train loss = NaN    | test loss = {test_loss:.5f}")
-
-    # Determine epoch indices for evenly-spaced progress updates
-    if n_updates == -1:
-        n_updates = n_epochs
-    update_epochs = np.linspace(0, n_epochs-1, min(n_epochs,n_updates), dtype=int)
-
-    # Perform training steps, while sometimes computing test error and outputting information
-    for epoch in range(n_epochs):
-        train_loss, _ = train(model, loss, optimizer, train_dataloader, n_updates=0)
-        train_losses.append(train_loss)
-        if epoch in update_epochs:
-            test_loss = test(model, loss, test_dataloader)
-            test_losses.append(test_loss)
-            print(f"\t\t(Value Net) Epoch {epoch+1} / {n_epochs} | train loss = {train_loss:.5f} | test loss = {test_loss:.5f}")
-
-    test_loss_info = (test_losses, update_epochs.tolist())
-    train_loss_info = (train_losses, list(range(n_epochs)))
-    return test_loss_info, train_loss_info
-
-
-=======
->>>>>>> 9a3c9dca
 class Trainer:
     """Simple DQN training orchestrator."""
 
